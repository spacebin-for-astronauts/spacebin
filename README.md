# `🔭 spacebin`

<<<<<<< HEAD
[![Requires.io](https://img.shields.io/requires/github/324Luke/glue)](https://requires.io/github/324Luke/Spacebin/requirements/?branch=master) [![GitHub last commit](https://img.shields.io/github/last-commit/324Luke/spacebin)](https://github.com/324Luke/spacebin/commits/master) [![TravisCI](https://img.shields.io/travis/324Luke/spacebin)](https://travis-ci.org/github/324Luke/spacebin)

> Spacebin is a modern pastebin service. Spacebin is built with stability & maintainability in mind to provide the best experience to its users.

* A very stable, and more maintainable codebase, thanks to Typescript.
* Supports a [bunch of databases](#database-setup), way more than hastebin!
* A well-documented RESTful API.
* Easy to use.
* Highly customizable.
=======
[![Requires.io](https://img.shields.io/requires/github/324Luke/glue)](https://requires.io/github/324Luke/spacebin/requirements/spacebin?branch=master) [![GitHub last commit](https://img.shields.io/github/last-commit/324Luke/glue)](https://github.com/324Luke/spacebin/commits/master) [![TravisCI](https://img.shields.io/travis/324Luke/spacebin)](https://travis-ci.org/github/324Luke/spacebin)

> spacebin is a modern pastebin service, built on top of [hastebin](https://github.com/seejohnrun/haste-server).
>>>>>>> f16014d8

## Installation

1. Download the package, and expand it.
2. See the [Database Setup](#database-setup) section for database setup.
3. Explore the settings inside of `src/config.ts`, you'll most likely need to modify the `dbOptions` section but other than that you should be good to go with the defaults.
4. Run `yarn` to install required packages.
5. Run `yarn start`.
6. You'll now be able to see the service running on the port you configured, by default it's `7777`.

### Database Setup

<<<<<<< HEAD
First off, make sure you have a supported database. We use TypeORM so more likely than not you'll have one.
=======
* Only supports phonetic key generation.
  * Although, this could be changed in the future and the source code is setup for a change like this.
* Written in TypeScript
* Doesn't support flat file storage.
* Supports far more databases.
  * Spacebin supports the following databases: **MySQL, MariaDB, PostgreSQL, CockroachDB, SQLite, Microsoft SQL Server, Oracle, SAP Hana, sql.js, and MongoDB.**
* A well-documented RESTful API.
* Fairly well-documented source code.
>>>>>>> f16014d8

TypeORM supports:
  * **MySQL**
  * **MariaDB**
  * **PostgreSQL**
  * **CockroachDB**
  * **SQLite, this is a great fall back option if you have none of the others.**
  * **Microsoft SQL Server**
  * **Oracle Database**
  * **SAP Hana**
  * **sql.js**
  * **MongoDB**

Since this is so many you'll probably need to read TypeORM's documentation before following to find specific instructions on how to configure your database.

TypeORM handles most of the database setup, you'll just need to provide it a user.

## Configuration Options

* `host (String)`: host to serve on
* `port (Number)`: port to serve on
* `keyLength (Number)`: length of keys to generate
* `maxDocumentLength (Number)`: max age of documents
* `staticMaxAge (Number)`: max age of static assets
* `useBrotli (Boolean)`: to use brotli or to not use brotli
* `useGzip (Boolean)`: to use gzip or to not use gzip
* [`dbOptions`](#database-options)
* [`rateLimits`](#rate-limiting)
  * `requests (Number)`
  * `every (Number)`

### Rate Limiting

We use `koa-ratelimit` as our rate-limiter.

Right now, we use a [map](https://developer.mozilla.org/en-US/docs/Web/JavaScript/Reference/Global_Objects/Map) for storing data requested to rate-limiting. `koa-ratelimit` supports an option for Redis which may be added to the config in the future.

The option `requests` is passed through to the `max` option in koa-ratelimit, and the `every` option is passed through to the `duration` option.

**NOTE: `every` is a millisecond value.**

### Database options

Section currently being written.

## Author

Spacebin was made by a lot of amazing people. Below is a list of the core team that develops & maintains spacebin. You can find all other contributors in the github commits page, linked at the bottom of this section.

* Spacebin made by [Luke Whrit <me@lukewhrit.xyz>](https://github.com/324Luke)
* Hastebin originally by [John Crepezzi <john.crepezzi@gmail.com>](https://github.com/seejohnrun)
* And all the [other awesome contributors!](https://github.com/324Luke/spacebin/graphs/contributors).

## License

<<<<<<< HEAD
Spacebin is licensed under the very permissive "Clear BSD License".

This license allows for use in commercial & private situations and for distribution and modification of the source code.

Spacebin does **not** provide any warranty, does **not** hold any liability, and does **not** grant patent rights to contributors.

This license can also be found in markdown format in [LICENSE.md](LICENSE.md).

```
The Clear BSD License

Copyright (c) 2020 Luke Whrit
All rights reserved.
=======
Spacebin is licensed under the permissive MIT license, same as [haste-server](https://github.com/seejohnrun/haste-server).
>>>>>>> f16014d8

Redistribution and use in source and binary forms, with or without
modification, are permitted (subject to the limitations in the disclaimer
below) provided that the following conditions are met:

     * Redistributions of source code must retain the above copyright notice,
     this list of conditions and the following disclaimer.

     * Redistributions in binary form must reproduce the above copyright
     notice, this list of conditions and the following disclaimer in the
     documentation and/or other materials provided with the distribution.

     * Neither the name of the copyright holder nor the names of its
     contributors may be used to endorse or promote products derived from this
     software without specific prior written permission.

NO EXPRESS OR IMPLIED LICENSES TO ANY PARTY'S PATENT RIGHTS ARE GRANTED BY
THIS LICENSE. THIS SOFTWARE IS PROVIDED BY THE COPYRIGHT HOLDERS AND
CONTRIBUTORS "AS IS" AND ANY EXPRESS OR IMPLIED WARRANTIES, INCLUDING, BUT NOT
LIMITED TO, THE IMPLIED WARRANTIES OF MERCHANTABILITY AND FITNESS FOR A
PARTICULAR PURPOSE ARE DISCLAIMED. IN NO EVENT SHALL THE COPYRIGHT HOLDER OR
CONTRIBUTORS BE LIABLE FOR ANY DIRECT, INDIRECT, INCIDENTAL, SPECIAL,
EXEMPLARY, OR CONSEQUENTIAL DAMAGES (INCLUDING, BUT NOT LIMITED TO,
PROCUREMENT OF SUBSTITUTE GOODS OR SERVICES; LOSS OF USE, DATA, OR PROFITS; OR
BUSINESS INTERRUPTION) HOWEVER CAUSED AND ON ANY THEORY OF LIABILITY, WHETHER
IN CONTRACT, STRICT LIABILITY, OR TORT (INCLUDING NEGLIGENCE OR OTHERWISE)
ARISING IN ANY WAY OUT OF THE USE OF THIS SOFTWARE, EVEN IF ADVISED OF THE
POSSIBILITY OF SUCH DAMAGE.
```

<|MERGE_RESOLUTION|>--- conflicted
+++ resolved
@@ -1,6 +1,5 @@
 # `🔭 spacebin`
 
-<<<<<<< HEAD
 [![Requires.io](https://img.shields.io/requires/github/324Luke/glue)](https://requires.io/github/324Luke/Spacebin/requirements/?branch=master) [![GitHub last commit](https://img.shields.io/github/last-commit/324Luke/spacebin)](https://github.com/324Luke/spacebin/commits/master) [![TravisCI](https://img.shields.io/travis/324Luke/spacebin)](https://travis-ci.org/github/324Luke/spacebin)
 
 > Spacebin is a modern pastebin service. Spacebin is built with stability & maintainability in mind to provide the best experience to its users.
@@ -10,11 +9,6 @@
 * A well-documented RESTful API.
 * Easy to use.
 * Highly customizable.
-=======
-[![Requires.io](https://img.shields.io/requires/github/324Luke/glue)](https://requires.io/github/324Luke/spacebin/requirements/spacebin?branch=master) [![GitHub last commit](https://img.shields.io/github/last-commit/324Luke/glue)](https://github.com/324Luke/spacebin/commits/master) [![TravisCI](https://img.shields.io/travis/324Luke/spacebin)](https://travis-ci.org/github/324Luke/spacebin)
-
-> spacebin is a modern pastebin service, built on top of [hastebin](https://github.com/seejohnrun/haste-server).
->>>>>>> f16014d8
 
 ## Installation
 
@@ -27,18 +21,7 @@
 
 ### Database Setup
 
-<<<<<<< HEAD
 First off, make sure you have a supported database. We use TypeORM so more likely than not you'll have one.
-=======
-* Only supports phonetic key generation.
-  * Although, this could be changed in the future and the source code is setup for a change like this.
-* Written in TypeScript
-* Doesn't support flat file storage.
-* Supports far more databases.
-  * Spacebin supports the following databases: **MySQL, MariaDB, PostgreSQL, CockroachDB, SQLite, Microsoft SQL Server, Oracle, SAP Hana, sql.js, and MongoDB.**
-* A well-documented RESTful API.
-* Fairly well-documented source code.
->>>>>>> f16014d8
 
 TypeORM supports:
   * **MySQL**
@@ -94,7 +77,6 @@
 
 ## License
 
-<<<<<<< HEAD
 Spacebin is licensed under the very permissive "Clear BSD License".
 
 This license allows for use in commercial & private situations and for distribution and modification of the source code.
@@ -108,9 +90,6 @@
 
 Copyright (c) 2020 Luke Whrit
 All rights reserved.
-=======
-Spacebin is licensed under the permissive MIT license, same as [haste-server](https://github.com/seejohnrun/haste-server).
->>>>>>> f16014d8
 
 Redistribution and use in source and binary forms, with or without
 modification, are permitted (subject to the limitations in the disclaimer
@@ -140,4 +119,3 @@
 ARISING IN ANY WAY OUT OF THE USE OF THIS SOFTWARE, EVEN IF ADVISED OF THE
 POSSIBILITY OF SUCH DAMAGE.
 ```
-
