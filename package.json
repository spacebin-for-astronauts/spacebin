<<<<<<< HEAD
{
  "name": "@324luke/spacebin",
  "version": "0.1.0",
  "private": true,
  "description": "Modern hastebin fork",
  "keywords": [
    "paste",
    "pastebin",
    "hastebin"
  ],
  "author": "Luke Whrit <me@lukewhrit.xyz> (https://lukewhrit.xyz)",
  "main": "src/server.ts",
  "dependencies": {
    "@hapi/boom": "^9.1.0",
    "@koa/cors": "^3.0.0",
    "@koa/multer": "^2.0.2",
    "@koa/router": "^8.0.8",
    "@types/koa": "^2.11.3",
    "@types/koa-morgan": "^1.0.4",
    "@types/koa-ratelimit": "^4.2.1",
    "@types/koa__cors": "^3.0.1",
    "@types/koa__router": "^8.0.2",
    "@types/node": "^14.0.5",
    "koa": "^2.11.0",
    "koa-body": "^4.1.1",
    "koa-helmet": "^5.2.0",
    "koa-morgan": "^1.0.1",
    "koa-ratelimit": "^4.2.1",
    "multer": "^1.4.2",
    "reflect-metadata": "^0.1.13",
    "typeorm": "^0.2.25",
    "typescript": "^3.8.3"
  },
  "devDependencies": {
    "@commitlint/cli": "^8.3.5",
    "@commitlint/config-conventional": "^8.3.4",
    "@swc/cli": "^0.1.24",
    "@swc/core": "^1.1.39",
    "@types/koa-helmet": "^5.2.0",
    "@typescript-eslint/eslint-plugin": "^2.28.0",
    "@typescript-eslint/parser": "^2.28.0",
    "ava": "^3.7.1",
    "chokidar": "^3.3.1",
    "cz-conventional-changelog": "3.1.0",
    "eslint": "^6.8.0",
    "eslint-config-standard": "^14.1.1",
    "eslint-plugin-import": "^2.20.2",
    "eslint-plugin-node": "^11.1.0",
    "eslint-plugin-promise": "^4.2.1",
    "eslint-plugin-standard": "^4.0.1",
    "husky": "^4.2.5",
    "lint-staged": "^10.2.7",
    "nodemon": "^2.0.3",
    "ts-node": "^8.8.2"
  },
  "optionalDependencies": {
    "sqlite3": "^4.2.0"
  },
  "engines": {
    "node": ">=10.0.0"
  },
  "files": [
    "dist/"
  ],
  "scripts": {
    "watch": "nodemon --watch 'src/**/*' --ignore 'src/**/*.spec.ts' --exec ts-node src/server.ts",
    "build": "./node_modules/.bin/swc src/ -s -d dist/",
    "start": "yarn build && node dist/server.js",
    "test": "yarn build && ava",
    "lint": "eslint --ext .js,.ts .",
    "lint:fix": "eslint --ext .js,.ts . --fix"
  },
  "config": {
    "commitizen": {
      "path": "./node_modules/cz-conventional-changelog"
    }
  },
  "husky": {
    "hooks": {
      "pre-commit": "lint-staged",
      "commit-msg": "commitlint -E HUSKY_GIT_PARAMS"
    }
  },
  "lint-staged": {
    "*.{js,ts}": [
      "yarn lint --fix"
    ]
  }
}
=======
{
  "name": "@324luke/spacebin",
  "version": "0.1.0",
  "private": true,
  "description": "Modern hastebin fork",
  "keywords": [
    "paste",
    "pastebin",
    "hastebin"
  ],
  "author": "Luke Whrit <me@lukewhrit.xyz> (https://lukewhrit.xyz)",
  "main": "src/server.ts",
  "dependencies": {
    "@hapi/boom": "^9.1.0",
    "@koa/cors": "^3.0.0",
    "@koa/multer": "^2.0.2",
    "@koa/router": "^9.0.1",
    "@types/koa": "^2.11.3",
    "@types/koa-morgan": "^1.0.4",
    "@types/koa-ratelimit": "^4.2.1",
    "@types/koa__cors": "^3.0.1",
    "@types/koa__router": "^8.0.2",
    "@types/node": "^14.0.5",
    "koa": "^2.11.0",
    "koa-body": "^4.1.1",
    "koa-helmet": "^5.2.0",
    "koa-morgan": "^1.0.1",
    "koa-ratelimit": "^4.2.1",
    "multer": "^1.4.2",
    "reflect-metadata": "^0.1.13",
    "typeorm": "^0.2.25",
    "typescript": "^3.9.3"
  },
  "devDependencies": {
    "@swc/cli": "^0.1.24",
    "@swc/core": "^1.1.52",
    "@types/koa-helmet": "^5.2.0",
    "@typescript-eslint/eslint-plugin": "^2.28.0",
    "@typescript-eslint/parser": "^2.34.0",
    "ava": "^3.7.1",
    "chokidar": "^3.3.1",
    "cz-conventional-changelog": "3.1.0",
    "eslint": "^6.8.0",
    "eslint-config-standard": "^14.1.1",
    "eslint-plugin-import": "^2.20.2",
    "eslint-plugin-node": "^11.1.0",
    "eslint-plugin-promise": "^4.2.1",
    "eslint-plugin-standard": "^4.0.1",
    "nodemon": "^2.0.3",
    "ts-node": "^8.10.2"
  },
  "optionalDependencies": {
    "sqlite3": "^4.2.0"
  },
  "engines": {
    "node": ">=10.0.0"
  },
  "files": [
    "dist/"
  ],
  "scripts": {
    "watch": "nodemon --watch 'src/**/*' --ignore 'src/**/*.spec.ts' --exec ts-node src/server.ts",
    "build": "./node_modules/.bin/swc src/ -s -d dist/",
    "start": "yarn build && node dist/server.js",
    "test": "yarn build && ava",
    "lint": "eslint src/**/*",
    "lint:fix": "eslint src/**/* --fix"
  },
  "config": {
    "commitizen": {
      "path": "./node_modules/cz-conventional-changelog"
    }
  }
}
>>>>>>> 69a9d2ef
<|MERGE_RESOLUTION|>--- conflicted
+++ resolved
@@ -1,4 +1,3 @@
-<<<<<<< HEAD
 {
   "name": "@324luke/spacebin",
   "version": "0.1.0",
@@ -87,80 +86,4 @@
       "yarn lint --fix"
     ]
   }
-}
-=======
-{
-  "name": "@324luke/spacebin",
-  "version": "0.1.0",
-  "private": true,
-  "description": "Modern hastebin fork",
-  "keywords": [
-    "paste",
-    "pastebin",
-    "hastebin"
-  ],
-  "author": "Luke Whrit <me@lukewhrit.xyz> (https://lukewhrit.xyz)",
-  "main": "src/server.ts",
-  "dependencies": {
-    "@hapi/boom": "^9.1.0",
-    "@koa/cors": "^3.0.0",
-    "@koa/multer": "^2.0.2",
-    "@koa/router": "^9.0.1",
-    "@types/koa": "^2.11.3",
-    "@types/koa-morgan": "^1.0.4",
-    "@types/koa-ratelimit": "^4.2.1",
-    "@types/koa__cors": "^3.0.1",
-    "@types/koa__router": "^8.0.2",
-    "@types/node": "^14.0.5",
-    "koa": "^2.11.0",
-    "koa-body": "^4.1.1",
-    "koa-helmet": "^5.2.0",
-    "koa-morgan": "^1.0.1",
-    "koa-ratelimit": "^4.2.1",
-    "multer": "^1.4.2",
-    "reflect-metadata": "^0.1.13",
-    "typeorm": "^0.2.25",
-    "typescript": "^3.9.3"
-  },
-  "devDependencies": {
-    "@swc/cli": "^0.1.24",
-    "@swc/core": "^1.1.52",
-    "@types/koa-helmet": "^5.2.0",
-    "@typescript-eslint/eslint-plugin": "^2.28.0",
-    "@typescript-eslint/parser": "^2.34.0",
-    "ava": "^3.7.1",
-    "chokidar": "^3.3.1",
-    "cz-conventional-changelog": "3.1.0",
-    "eslint": "^6.8.0",
-    "eslint-config-standard": "^14.1.1",
-    "eslint-plugin-import": "^2.20.2",
-    "eslint-plugin-node": "^11.1.0",
-    "eslint-plugin-promise": "^4.2.1",
-    "eslint-plugin-standard": "^4.0.1",
-    "nodemon": "^2.0.3",
-    "ts-node": "^8.10.2"
-  },
-  "optionalDependencies": {
-    "sqlite3": "^4.2.0"
-  },
-  "engines": {
-    "node": ">=10.0.0"
-  },
-  "files": [
-    "dist/"
-  ],
-  "scripts": {
-    "watch": "nodemon --watch 'src/**/*' --ignore 'src/**/*.spec.ts' --exec ts-node src/server.ts",
-    "build": "./node_modules/.bin/swc src/ -s -d dist/",
-    "start": "yarn build && node dist/server.js",
-    "test": "yarn build && ava",
-    "lint": "eslint src/**/*",
-    "lint:fix": "eslint src/**/* --fix"
-  },
-  "config": {
-    "commitizen": {
-      "path": "./node_modules/cz-conventional-changelog"
-    }
-  }
-}
->>>>>>> 69a9d2ef
+}