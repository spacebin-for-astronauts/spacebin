--- conflicted
+++ resolved
@@ -20,13 +20,7 @@
     "@types/koa-static": "^4.0.1",
     "@types/koa__cors": "^3.0.1",
     "@types/koa__router": "^8.0.2",
-<<<<<<< HEAD
-    "@types/node": "^13.13.1",
-    "bookshelf": "^1.1.1",
-    "knex": "^0.21.0",
-=======
     "@types/node": "^14.0.5",
->>>>>>> 15d5000d
     "koa": "^2.11.0",
     "koa-body": "^4.1.1",
     "koa-morgan": "^1.0.1",
@@ -75,4 +69,4 @@
       "path": "./node_modules/cz-conventional-changelog"
     }
   }
-}
+}